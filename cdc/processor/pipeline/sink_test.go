// Copyright 2020 PingCAP, Inc.
//
// Licensed under the Apache License, Version 2.0 (the "License");
// you may not use this file except in compliance with the License.
// You may obtain a copy of the License at
//
//     http://www.apache.org/licenses/LICENSE-2.0
//
// Unless required by applicable law or agreed to in writing, software
// distributed under the License is distributed on an "AS IS" BASIS,
// See the License for the specific language governing permissions and
// limitations under the License.

package pipeline

import (
	"context"
	"sync"
	"testing"
	"time"

	"github.com/pingcap/tiflow/cdc/model"
	"github.com/pingcap/tiflow/pkg/config"
	cdcContext "github.com/pingcap/tiflow/pkg/context"
	cerrors "github.com/pingcap/tiflow/pkg/errors"
	"github.com/pingcap/tiflow/pkg/pipeline"
	pmessage "github.com/pingcap/tiflow/pkg/pipeline/message"
	"github.com/stretchr/testify/require"
	"github.com/tikv/client-go/v2/oracle"
)

type mockSink struct {
	received []struct {
		resolvedTs model.Ts
		row        *model.RowChangedEvent
	}
}

// mockFlowController is created because a real tableFlowController cannot be used
// we are testing sinkNode by itself.
type mockFlowController struct{}

func (c *mockFlowController) Consume(commitTs uint64, size uint64, blockCallBack func() error) error {
	return nil
}

func (c *mockFlowController) Release(resolvedTs uint64) {
}

func (c *mockFlowController) Abort() {
}

func (c *mockFlowController) GetConsumption() uint64 {
	return 0
}

func (s *mockSink) TryEmitRowChangedEvents(ctx context.Context, rows ...*model.RowChangedEvent) (bool, error) {
	_ = s.EmitRowChangedEvents(ctx, rows...)
	return true, nil
}

func (s *mockSink) EmitRowChangedEvents(ctx context.Context, rows ...*model.RowChangedEvent) error {
	for _, row := range rows {
		s.received = append(s.received, struct {
			resolvedTs model.Ts
			row        *model.RowChangedEvent
		}{row: row})
	}
	return nil
}

func (s *mockSink) EmitDDLEvent(ctx context.Context, ddl *model.DDLEvent) error {
	panic("unreachable")
}

func (s *mockSink) FlushRowChangedEvents(ctx context.Context, _ model.TableID, resolvedTs uint64) (uint64, error) {
	s.received = append(s.received, struct {
		resolvedTs model.Ts
		row        *model.RowChangedEvent
	}{resolvedTs: resolvedTs})
	return resolvedTs, nil
}

func (s *mockSink) EmitCheckpointTs(_ context.Context, _ uint64, _ []model.TableName) error {
	panic("unreachable")
}

func (s *mockSink) Close(ctx context.Context) error {
	return nil
}

func (s *mockSink) Barrier(ctx context.Context, tableID model.TableID) error {
	return nil
}

func (s *mockSink) Check(t *testing.T, expected []struct {
	resolvedTs model.Ts
	row        *model.RowChangedEvent
},
) {
	require.Equal(t, expected, s.received)
}

func (s *mockSink) Reset() {
	s.received = s.received[:0]
}

type mockCloseControlSink struct {
	mockSink
	closeCh chan interface{}
}

func (s *mockCloseControlSink) Close(ctx context.Context) error {
	select {
	case <-ctx.Done():
		return ctx.Err()
	case <-s.closeCh:
		return nil
	}
}

func TestStatus(t *testing.T) {
	ctx := cdcContext.NewContext(context.Background(), &cdcContext.GlobalVars{})
	ctx = cdcContext.WithChangefeedVars(ctx, &cdcContext.ChangefeedVars{
		ID: "changefeed-id-test-status",
		Info: &model.ChangeFeedInfo{
			StartTs: oracle.GoTimeToTS(time.Now()),
			Config:  config.GetDefaultReplicaConfig(),
		},
	})

	// test stop at targetTs
<<<<<<< HEAD
	node := newSinkNode(1, &mockSink{}, 0, 10, &mockFlowController{}, nil)
	require.Nil(t, node.Init(pipeline.MockNodeContext4Test(ctx, pipeline.Message{}, nil)))
=======
	node := newSinkNode(1, &mockSink{}, 0, 10, &mockFlowController{})
	require.Nil(t, node.Init(pipeline.MockNodeContext4Test(ctx, pmessage.Message{}, nil)))
>>>>>>> 3dfed2b4
	require.Equal(t, TableStatusInitializing, node.Status())

	require.Nil(t, node.Receive(
		pipeline.MockNodeContext4Test(ctx, pmessage.BarrierMessage(20), nil)))
	require.Equal(t, TableStatusInitializing, node.Status())
	require.Equal(t, model.Ts(20), node.BarrierTs())

	msg := pmessage.PolymorphicEventMessage(&model.PolymorphicEvent{
		CRTs: 1, RawKV: &model.RawKVEntry{OpType: model.OpTypePut},
		Row: &model.RowChangedEvent{},
	})
	require.Nil(t, node.Receive(pipeline.MockNodeContext4Test(ctx, msg, nil)))
	require.Equal(t, TableStatusInitializing, node.Status())

	msg = pmessage.PolymorphicEventMessage(&model.PolymorphicEvent{
		CRTs: 2, RawKV: &model.RawKVEntry{OpType: model.OpTypePut},
		Row: &model.RowChangedEvent{},
	})
	require.Nil(t, node.Receive(pipeline.MockNodeContext4Test(ctx, msg, nil)))
	require.Equal(t, TableStatusInitializing, node.Status())

	msg = pmessage.PolymorphicEventMessage(&model.PolymorphicEvent{
		CRTs: 2, RawKV: &model.RawKVEntry{OpType: model.OpTypeResolved},
		Row: &model.RowChangedEvent{},
	})
	require.Nil(t, node.Receive(pipeline.MockNodeContext4Test(ctx, msg, nil)))
	require.Equal(t, TableStatusRunning, node.Status())

	msg = pmessage.PolymorphicEventMessage(&model.PolymorphicEvent{
		CRTs: 15, RawKV: &model.RawKVEntry{OpType: model.OpTypeResolved},
		Row: &model.RowChangedEvent{},
	})
	err := node.Receive(pipeline.MockNodeContext4Test(ctx, msg, nil))
	require.True(t, cerrors.ErrTableProcessorStoppedSafely.Equal(err))
	require.Equal(t, TableStatusStopped, node.Status())
	require.Equal(t, uint64(10), node.CheckpointTs())

	// test the stop at ts command
<<<<<<< HEAD
	node = newSinkNode(1, &mockSink{}, 0, 10, &mockFlowController{}, nil)
	require.Nil(t, node.Init(pipeline.MockNodeContext4Test(ctx, pipeline.Message{}, nil)))
=======
	node = newSinkNode(1, &mockSink{}, 0, 10, &mockFlowController{})
	require.Nil(t, node.Init(pipeline.MockNodeContext4Test(ctx, pmessage.Message{}, nil)))
>>>>>>> 3dfed2b4
	require.Equal(t, TableStatusInitializing, node.Status())

	require.Nil(t, node.Receive(
		pipeline.MockNodeContext4Test(ctx, pmessage.BarrierMessage(20), nil)))
	require.Equal(t, TableStatusInitializing, node.Status())
	require.Equal(t, model.Ts(20), node.BarrierTs())

	msg = pmessage.PolymorphicEventMessage(&model.PolymorphicEvent{
		CRTs: 2, RawKV: &model.RawKVEntry{OpType: model.OpTypeResolved},
		Row: &model.RowChangedEvent{},
	})
	require.Nil(t, node.Receive(pipeline.MockNodeContext4Test(ctx, msg, nil)))
	require.Equal(t, TableStatusRunning, node.Status())

	err = node.Receive(pipeline.MockNodeContext4Test(ctx,
		pmessage.CommandMessage(&pmessage.Command{Tp: pmessage.CommandTypeStop}), nil))
	require.True(t, cerrors.ErrTableProcessorStoppedSafely.Equal(err))
	require.Equal(t, TableStatusStopped, node.Status())

	msg = pmessage.PolymorphicEventMessage(&model.PolymorphicEvent{
		CRTs: 7, RawKV: &model.RawKVEntry{OpType: model.OpTypeResolved},
		Row: &model.RowChangedEvent{},
	})
	err = node.Receive(pipeline.MockNodeContext4Test(ctx, msg, nil))
	require.True(t, cerrors.ErrTableProcessorStoppedSafely.Equal(err))
	require.Equal(t, TableStatusStopped, node.Status())
	require.Equal(t, uint64(2), node.CheckpointTs())

	// test the stop at ts command is after then resolvedTs and checkpointTs is greater than stop ts
<<<<<<< HEAD
	node = newSinkNode(1, &mockSink{}, 0, 10, &mockFlowController{}, nil)
	require.Nil(t, node.Init(pipeline.MockNodeContext4Test(ctx, pipeline.Message{}, nil)))
=======
	node = newSinkNode(1, &mockSink{}, 0, 10, &mockFlowController{})
	require.Nil(t, node.Init(pipeline.MockNodeContext4Test(ctx, pmessage.Message{}, nil)))
>>>>>>> 3dfed2b4
	require.Equal(t, TableStatusInitializing, node.Status())

	require.Nil(t, node.Receive(
		pipeline.MockNodeContext4Test(ctx, pmessage.BarrierMessage(20), nil)))
	require.Equal(t, TableStatusInitializing, node.Status())

	msg = pmessage.PolymorphicEventMessage(&model.PolymorphicEvent{
		CRTs: 7, RawKV: &model.RawKVEntry{OpType: model.OpTypeResolved},
		Row: &model.RowChangedEvent{},
	})
	require.Nil(t, node.Receive(pipeline.MockNodeContext4Test(ctx, msg, nil)))
	require.Equal(t, TableStatusRunning, node.Status())

	err = node.Receive(pipeline.MockNodeContext4Test(ctx,
		pmessage.CommandMessage(&pmessage.Command{Tp: pmessage.CommandTypeStop}), nil))
	require.True(t, cerrors.ErrTableProcessorStoppedSafely.Equal(err))
	require.Equal(t, TableStatusStopped, node.Status())

	msg = pmessage.PolymorphicEventMessage(&model.PolymorphicEvent{
		CRTs: 7, RawKV: &model.RawKVEntry{OpType: model.OpTypeResolved},
		Row: &model.RowChangedEvent{},
	})
	err = node.Receive(pipeline.MockNodeContext4Test(ctx, msg, nil))
	require.True(t, cerrors.ErrTableProcessorStoppedSafely.Equal(err))
	require.Equal(t, TableStatusStopped, node.Status())
	require.Equal(t, uint64(7), node.CheckpointTs())
}

// TestStopStatus tests the table status of a pipeline is not set to stopped
// until the underlying sink is closed
func TestStopStatus(t *testing.T) {
	ctx := cdcContext.NewContext(context.Background(), &cdcContext.GlobalVars{})
	ctx = cdcContext.WithChangefeedVars(ctx, &cdcContext.ChangefeedVars{
		ID: "changefeed-id-test-status",
		Info: &model.ChangeFeedInfo{
			StartTs: oracle.GoTimeToTS(time.Now()),
			Config:  config.GetDefaultReplicaConfig(),
		},
	})

	closeCh := make(chan interface{}, 1)
<<<<<<< HEAD
	node := newSinkNode(1, &mockCloseControlSink{mockSink: mockSink{}, closeCh: closeCh}, 0, 100, &mockFlowController{}, nil)
	require.Nil(t, node.Init(pipeline.MockNodeContext4Test(ctx, pipeline.Message{}, nil)))
=======
	node := newSinkNode(1, &mockCloseControlSink{mockSink: mockSink{}, closeCh: closeCh}, 0, 100, &mockFlowController{})
	require.Nil(t, node.Init(pipeline.MockNodeContext4Test(ctx, pmessage.Message{}, nil)))
>>>>>>> 3dfed2b4
	require.Equal(t, TableStatusInitializing, node.Status())

	msg := pmessage.PolymorphicEventMessage(&model.PolymorphicEvent{
		CRTs: 2, RawKV: &model.RawKVEntry{OpType: model.OpTypeResolved},
		Row: &model.RowChangedEvent{},
	})
	require.Nil(t, node.Receive(pipeline.MockNodeContext4Test(ctx, msg, nil)))
	require.Equal(t, TableStatusRunning, node.Status())

	var wg sync.WaitGroup
	wg.Add(1)
	go func() {
		defer wg.Done()
		// This will block until sink Close returns
		err := node.Receive(pipeline.MockNodeContext4Test(ctx,
			pmessage.CommandMessage(&pmessage.Command{Tp: pmessage.CommandTypeStop}), nil))
		require.True(t, cerrors.ErrTableProcessorStoppedSafely.Equal(err))
		require.Equal(t, TableStatusStopped, node.Status())
	}()
	// wait to ensure stop message is sent to the sink node
	time.Sleep(time.Millisecond * 50)
	require.Equal(t, TableStatusRunning, node.Status())
	closeCh <- struct{}{}
	wg.Wait()
}

func TestManyTs(t *testing.T) {
	ctx := cdcContext.NewContext(context.Background(), &cdcContext.GlobalVars{})
	ctx = cdcContext.WithChangefeedVars(ctx, &cdcContext.ChangefeedVars{
		ID: "changefeed-id-test-many-ts",
		Info: &model.ChangeFeedInfo{
			StartTs: oracle.GoTimeToTS(time.Now()),
			Config:  config.GetDefaultReplicaConfig(),
		},
	})
	sink := &mockSink{}
<<<<<<< HEAD
	node := newSinkNode(1, sink, 0, 10, &mockFlowController{}, nil)
	require.Nil(t, node.Init(pipeline.MockNodeContext4Test(ctx, pipeline.Message{}, nil)))
=======
	node := newSinkNode(1, sink, 0, 10, &mockFlowController{})
	require.Nil(t, node.Init(pipeline.MockNodeContext4Test(ctx, pmessage.Message{}, nil)))
>>>>>>> 3dfed2b4
	require.Equal(t, TableStatusInitializing, node.Status())

	require.Nil(t, node.Receive(pipeline.MockNodeContext4Test(ctx,
		pmessage.PolymorphicEventMessage(&model.PolymorphicEvent{
			CRTs: 1, RawKV: &model.RawKVEntry{OpType: model.OpTypePut}, Row: &model.RowChangedEvent{
				CommitTs: 1,
				Columns: []*model.Column{
					{
						Name:  "col1",
						Flag:  model.BinaryFlag,
						Value: "col1-value-updated",
					},
					{
						Name:  "col2",
						Flag:  model.HandleKeyFlag,
						Value: "col2-value",
					},
				},
			},
		}), nil)))
	require.Equal(t, TableStatusInitializing, node.Status())

	require.Nil(t, node.Receive(pipeline.MockNodeContext4Test(ctx,
		pmessage.PolymorphicEventMessage(&model.PolymorphicEvent{
			CRTs: 2, RawKV: &model.RawKVEntry{OpType: model.OpTypePut}, Row: &model.RowChangedEvent{
				CommitTs: 2,
				Columns: []*model.Column{
					{
						Name:  "col1",
						Flag:  model.BinaryFlag,
						Value: "col1-value-updated",
					},
					{
						Name:  "col2",
						Flag:  model.HandleKeyFlag,
						Value: "col2-value",
					},
				},
			},
		}), nil)))
	require.Equal(t, TableStatusInitializing, node.Status())

	msg := pmessage.PolymorphicEventMessage(&model.PolymorphicEvent{
		CRTs: 2, RawKV: &model.RawKVEntry{OpType: model.OpTypeResolved},
		Row: &model.RowChangedEvent{},
	})
	require.Nil(t, node.Receive(pipeline.MockNodeContext4Test(ctx, msg, nil)))
	require.Equal(t, TableStatusRunning, node.Status())
	sink.Check(t, nil)

	require.Nil(t, node.Receive(
		pipeline.MockNodeContext4Test(ctx, pmessage.BarrierMessage(1), nil)))
	require.Equal(t, TableStatusRunning, node.Status())

	sink.Check(t, []struct {
		resolvedTs model.Ts
		row        *model.RowChangedEvent
	}{
		{
			row: &model.RowChangedEvent{
				CommitTs: 1,
				Columns: []*model.Column{
					{
						Name:  "col1",
						Flag:  model.BinaryFlag,
						Value: "col1-value-updated",
					},
					{
						Name:  "col2",
						Flag:  model.HandleKeyFlag,
						Value: "col2-value",
					},
				},
			},
		},
		{
			row: &model.RowChangedEvent{
				CommitTs: 2,
				Columns: []*model.Column{
					{
						Name:  "col1",
						Flag:  model.BinaryFlag,
						Value: "col1-value-updated",
					},
					{
						Name:  "col2",
						Flag:  model.HandleKeyFlag,
						Value: "col2-value",
					},
				},
			},
		},
		{resolvedTs: 1},
	})
	sink.Reset()
	require.Equal(t, uint64(2), node.ResolvedTs())
	require.Equal(t, uint64(1), node.CheckpointTs())

	require.Nil(t, node.Receive(
		pipeline.MockNodeContext4Test(ctx, pmessage.BarrierMessage(5), nil)))
	require.Equal(t, TableStatusRunning, node.Status())
	sink.Check(t, []struct {
		resolvedTs model.Ts
		row        *model.RowChangedEvent
	}{
		{resolvedTs: 2},
	})
	sink.Reset()
	require.Equal(t, uint64(2), node.ResolvedTs())
	require.Equal(t, uint64(2), node.CheckpointTs())
}

func TestIgnoreEmptyRowChangeEvent(t *testing.T) {
	ctx := cdcContext.NewContext(context.Background(), &cdcContext.GlobalVars{})
	ctx = cdcContext.WithChangefeedVars(ctx, &cdcContext.ChangefeedVars{
		ID: "changefeed-id-test-ignore-empty-row-change-event",
		Info: &model.ChangeFeedInfo{
			StartTs: oracle.GoTimeToTS(time.Now()),
			Config:  config.GetDefaultReplicaConfig(),
		},
	})
	sink := &mockSink{}
<<<<<<< HEAD
	node := newSinkNode(1, sink, 0, 10, &mockFlowController{}, nil)
	require.Nil(t, node.Init(pipeline.MockNodeContext4Test(ctx, pipeline.Message{}, nil)))
=======
	node := newSinkNode(1, sink, 0, 10, &mockFlowController{})
	require.Nil(t, node.Init(pipeline.MockNodeContext4Test(ctx, pmessage.Message{}, nil)))
>>>>>>> 3dfed2b4

	// empty row, no Columns and PreColumns.
	msg := pmessage.PolymorphicEventMessage(&model.PolymorphicEvent{
		CRTs: 1, RawKV: &model.RawKVEntry{OpType: model.OpTypePut},
		Row: &model.RowChangedEvent{CommitTs: 1},
	})
	require.Nil(t, node.Receive(pipeline.MockNodeContext4Test(ctx, msg, nil)))
	require.Equal(t, 0, len(node.rowBuffer))
}

func TestSplitUpdateEventWhenEnableOldValue(t *testing.T) {
	ctx := cdcContext.NewContext(context.Background(), &cdcContext.GlobalVars{})
	ctx = cdcContext.WithChangefeedVars(ctx, &cdcContext.ChangefeedVars{
		ID: "changefeed-id-test-split-update-event",
		Info: &model.ChangeFeedInfo{
			StartTs: oracle.GoTimeToTS(time.Now()),
			Config:  config.GetDefaultReplicaConfig(),
		},
	})
	sink := &mockSink{}
<<<<<<< HEAD
	node := newSinkNode(1, sink, 0, 10, &mockFlowController{}, nil)
	require.Nil(t, node.Init(pipeline.MockNodeContext4Test(ctx, pipeline.Message{}, nil)))
=======
	node := newSinkNode(1, sink, 0, 10, &mockFlowController{})
	require.Nil(t, node.Init(pipeline.MockNodeContext4Test(ctx, pmessage.Message{}, nil)))
>>>>>>> 3dfed2b4

	// nil row.
	msg := pmessage.PolymorphicEventMessage(&model.PolymorphicEvent{
		CRTs: 1, RawKV: &model.RawKVEntry{OpType: model.OpTypePut},
	})
	require.Nil(t, node.Receive(pipeline.MockNodeContext4Test(ctx, msg, nil)))
	require.Equal(t, 0, len(node.rowBuffer))

	columns := []*model.Column{
		{
			Name:  "col1",
			Flag:  model.BinaryFlag,
			Value: "col1-value-updated",
		},
		{
			Name:  "col2",
			Flag:  model.HandleKeyFlag,
			Value: "col2-value",
		},
	}
	preColumns := []*model.Column{
		{
			Name:  "col1",
			Flag:  model.BinaryFlag,
			Value: "col1-value",
		},
		{
			Name:  "col2",
			Flag:  model.HandleKeyFlag,
			Value: "col2-value",
		},
	}
	require.Nil(t, node.Receive(pipeline.MockNodeContext4Test(
		ctx,
		pmessage.PolymorphicEventMessage(&model.PolymorphicEvent{
			CRTs:  1,
			RawKV: &model.RawKVEntry{OpType: model.OpTypePut},
			Row:   &model.RowChangedEvent{CommitTs: 1, Columns: columns, PreColumns: preColumns},
		}), nil)))
	require.Equal(t, 1, len(node.rowBuffer))
	require.Equal(t, 2, len(node.rowBuffer[0].Columns))
	require.Equal(t, 2, len(node.rowBuffer[0].PreColumns))
}

func TestSplitUpdateEventWhenDisableOldValue(t *testing.T) {
	ctx := cdcContext.NewContext(context.Background(), &cdcContext.GlobalVars{})
	cfg := config.GetDefaultReplicaConfig()
	cfg.EnableOldValue = false
	ctx = cdcContext.WithChangefeedVars(ctx, &cdcContext.ChangefeedVars{
		ID: "changefeed-id-test-split-update-event",
		Info: &model.ChangeFeedInfo{
			StartTs: oracle.GoTimeToTS(time.Now()),
			Config:  cfg,
		},
	})
	sink := &mockSink{}
<<<<<<< HEAD
	node := newSinkNode(1, sink, 0, 10, &mockFlowController{}, nil)
	require.Nil(t, node.Init(pipeline.MockNodeContext4Test(ctx, pipeline.Message{}, nil)))
=======
	node := newSinkNode(1, sink, 0, 10, &mockFlowController{})
	require.Nil(t, node.Init(pipeline.MockNodeContext4Test(ctx, pmessage.Message{}, nil)))
>>>>>>> 3dfed2b4

	// nil row.
	msg := pmessage.PolymorphicEventMessage(&model.PolymorphicEvent{
		CRTs: 1, RawKV: &model.RawKVEntry{OpType: model.OpTypePut},
	})
	require.Nil(t, node.Receive(pipeline.MockNodeContext4Test(ctx, msg, nil)))
	require.Equal(t, 0, len(node.rowBuffer))

	// No update to the handle key column.
	columns := []*model.Column{
		{
			Name:  "col1",
			Flag:  model.BinaryFlag,
			Value: "col1-value-updated",
		},
		{
			Name:  "col2",
			Flag:  model.HandleKeyFlag,
			Value: "col2-value",
		},
	}
	preColumns := []*model.Column{
		{
			Name:  "col1",
			Flag:  model.BinaryFlag,
			Value: "col1-value",
		},
		{
			Name:  "col2",
			Flag:  model.HandleKeyFlag,
			Value: "col2-value",
		},
	}

	require.Nil(t, node.Receive(pipeline.MockNodeContext4Test(
		ctx,
		pmessage.PolymorphicEventMessage(&model.PolymorphicEvent{
			CRTs:  1,
			RawKV: &model.RawKVEntry{OpType: model.OpTypePut},
			Row:   &model.RowChangedEvent{CommitTs: 1, Columns: columns, PreColumns: preColumns},
		}), nil)))
	require.Equal(t, 1, len(node.rowBuffer))
	require.Equal(t, 2, len(node.rowBuffer[0].Columns))
	require.Equal(t, 0, len(node.rowBuffer[0].PreColumns))

	// Cleanup.
	node.rowBuffer = []*model.RowChangedEvent{}
	// Update to the handle key column.
	columns = []*model.Column{
		{
			Name:  "col1",
			Flag:  model.BinaryFlag,
			Value: "col1-value-updated",
		},
		{
			Name:  "col2",
			Flag:  model.HandleKeyFlag,
			Value: "col2-value-updated",
		},
	}
	preColumns = []*model.Column{
		{
			Name:  "col1",
			Flag:  model.BinaryFlag,
			Value: "col1-value",
		},
		{
			Name:  "col2",
			Flag:  model.HandleKeyFlag,
			Value: "col2-value",
		},
	}

	require.Nil(t, node.Receive(pipeline.MockNodeContext4Test(
		ctx,
		pmessage.PolymorphicEventMessage(&model.PolymorphicEvent{
			CRTs:  1,
			RawKV: &model.RawKVEntry{OpType: model.OpTypePut},
			Row:   &model.RowChangedEvent{CommitTs: 1, Columns: columns, PreColumns: preColumns},
		}), nil)))
	// Split an update event into a delete and an insert event.
	require.Equal(t, 2, len(node.rowBuffer))

	deleteEventIndex := 0
	require.Equal(t, 0, len(node.rowBuffer[deleteEventIndex].Columns))
	require.Equal(t, 2, len(node.rowBuffer[deleteEventIndex].PreColumns))
	nonHandleKeyColIndex := 0
	handleKeyColIndex := 1
	// NOTICE: When old value disabled, we only keep the handle key pre cols.
	require.Nil(t, node.rowBuffer[deleteEventIndex].PreColumns[nonHandleKeyColIndex])
	require.Equal(t, "col2", node.rowBuffer[deleteEventIndex].PreColumns[handleKeyColIndex].Name)
	require.True(t, node.rowBuffer[deleteEventIndex].PreColumns[handleKeyColIndex].Flag.IsHandleKey())

	insertEventIndex := 1
	require.Equal(t, 2, len(node.rowBuffer[insertEventIndex].Columns))
	require.Equal(t, 0, len(node.rowBuffer[insertEventIndex].PreColumns))
}

type flushFlowController struct {
	mockFlowController
	releaseCounter int
}

func (c *flushFlowController) Release(resolvedTs uint64) {
	c.releaseCounter++
}

type flushSink struct {
	mockSink
}

// use to simulate the situation that resolvedTs return from sink manager
// fall back
var fallBackResolvedTs = uint64(10)

func (s *flushSink) FlushRowChangedEvents(ctx context.Context, _ model.TableID, resolvedTs uint64) (uint64, error) {
	if resolvedTs == fallBackResolvedTs {
		return 0, nil
	}
	return resolvedTs, nil
}

// TestFlushSinkReleaseFlowController tests sinkNode.flushSink method will always
// call flowController.Release to release the memory quota of the table to avoid
// deadlock if there is no error occur
func TestFlushSinkReleaseFlowController(t *testing.T) {
	ctx := cdcContext.NewContext(context.Background(), &cdcContext.GlobalVars{})
	cfg := config.GetDefaultReplicaConfig()
	cfg.EnableOldValue = false
	ctx = cdcContext.WithChangefeedVars(ctx, &cdcContext.ChangefeedVars{
		ID: "changefeed-id-test-flushSink",
		Info: &model.ChangeFeedInfo{
			StartTs: oracle.GoTimeToTS(time.Now()),
			Config:  cfg,
		},
	})
	flowController := &flushFlowController{}
	sink := &flushSink{}
	// sNode is a sinkNode
<<<<<<< HEAD
	sNode := newSinkNode(1, sink, 0, 10, flowController, nil)
	require.Nil(t, sNode.Init(pipeline.MockNodeContext4Test(ctx, pipeline.Message{}, nil)))
=======
	sNode := newSinkNode(1, sink, 0, 10, flowController)
	require.Nil(t, sNode.Init(pipeline.MockNodeContext4Test(ctx, pmessage.Message{}, nil)))
>>>>>>> 3dfed2b4
	sNode.barrierTs = 10

	err := sNode.flushSink(context.Background(), uint64(8))
	require.Nil(t, err)
	require.Equal(t, uint64(8), sNode.checkpointTs)
	require.Equal(t, 1, flowController.releaseCounter)
	// resolvedTs will fall back in this call
	err = sNode.flushSink(context.Background(), uint64(10))
	require.Nil(t, err)
	require.Equal(t, uint64(8), sNode.checkpointTs)
	require.Equal(t, 2, flowController.releaseCounter)
}<|MERGE_RESOLUTION|>--- conflicted
+++ resolved
@@ -130,13 +130,8 @@
 	})
 
 	// test stop at targetTs
-<<<<<<< HEAD
 	node := newSinkNode(1, &mockSink{}, 0, 10, &mockFlowController{}, nil)
 	require.Nil(t, node.Init(pipeline.MockNodeContext4Test(ctx, pipeline.Message{}, nil)))
-=======
-	node := newSinkNode(1, &mockSink{}, 0, 10, &mockFlowController{})
-	require.Nil(t, node.Init(pipeline.MockNodeContext4Test(ctx, pmessage.Message{}, nil)))
->>>>>>> 3dfed2b4
 	require.Equal(t, TableStatusInitializing, node.Status())
 
 	require.Nil(t, node.Receive(
@@ -175,13 +170,8 @@
 	require.Equal(t, uint64(10), node.CheckpointTs())
 
 	// test the stop at ts command
-<<<<<<< HEAD
 	node = newSinkNode(1, &mockSink{}, 0, 10, &mockFlowController{}, nil)
 	require.Nil(t, node.Init(pipeline.MockNodeContext4Test(ctx, pipeline.Message{}, nil)))
-=======
-	node = newSinkNode(1, &mockSink{}, 0, 10, &mockFlowController{})
-	require.Nil(t, node.Init(pipeline.MockNodeContext4Test(ctx, pmessage.Message{}, nil)))
->>>>>>> 3dfed2b4
 	require.Equal(t, TableStatusInitializing, node.Status())
 
 	require.Nil(t, node.Receive(
@@ -211,13 +201,8 @@
 	require.Equal(t, uint64(2), node.CheckpointTs())
 
 	// test the stop at ts command is after then resolvedTs and checkpointTs is greater than stop ts
-<<<<<<< HEAD
 	node = newSinkNode(1, &mockSink{}, 0, 10, &mockFlowController{}, nil)
 	require.Nil(t, node.Init(pipeline.MockNodeContext4Test(ctx, pipeline.Message{}, nil)))
-=======
-	node = newSinkNode(1, &mockSink{}, 0, 10, &mockFlowController{})
-	require.Nil(t, node.Init(pipeline.MockNodeContext4Test(ctx, pmessage.Message{}, nil)))
->>>>>>> 3dfed2b4
 	require.Equal(t, TableStatusInitializing, node.Status())
 
 	require.Nil(t, node.Receive(
@@ -259,13 +244,8 @@
 	})
 
 	closeCh := make(chan interface{}, 1)
-<<<<<<< HEAD
 	node := newSinkNode(1, &mockCloseControlSink{mockSink: mockSink{}, closeCh: closeCh}, 0, 100, &mockFlowController{}, nil)
 	require.Nil(t, node.Init(pipeline.MockNodeContext4Test(ctx, pipeline.Message{}, nil)))
-=======
-	node := newSinkNode(1, &mockCloseControlSink{mockSink: mockSink{}, closeCh: closeCh}, 0, 100, &mockFlowController{})
-	require.Nil(t, node.Init(pipeline.MockNodeContext4Test(ctx, pmessage.Message{}, nil)))
->>>>>>> 3dfed2b4
 	require.Equal(t, TableStatusInitializing, node.Status())
 
 	msg := pmessage.PolymorphicEventMessage(&model.PolymorphicEvent{
@@ -302,13 +282,8 @@
 		},
 	})
 	sink := &mockSink{}
-<<<<<<< HEAD
 	node := newSinkNode(1, sink, 0, 10, &mockFlowController{}, nil)
 	require.Nil(t, node.Init(pipeline.MockNodeContext4Test(ctx, pipeline.Message{}, nil)))
-=======
-	node := newSinkNode(1, sink, 0, 10, &mockFlowController{})
-	require.Nil(t, node.Init(pipeline.MockNodeContext4Test(ctx, pmessage.Message{}, nil)))
->>>>>>> 3dfed2b4
 	require.Equal(t, TableStatusInitializing, node.Status())
 
 	require.Nil(t, node.Receive(pipeline.MockNodeContext4Test(ctx,
@@ -431,13 +406,8 @@
 		},
 	})
 	sink := &mockSink{}
-<<<<<<< HEAD
 	node := newSinkNode(1, sink, 0, 10, &mockFlowController{}, nil)
 	require.Nil(t, node.Init(pipeline.MockNodeContext4Test(ctx, pipeline.Message{}, nil)))
-=======
-	node := newSinkNode(1, sink, 0, 10, &mockFlowController{})
-	require.Nil(t, node.Init(pipeline.MockNodeContext4Test(ctx, pmessage.Message{}, nil)))
->>>>>>> 3dfed2b4
 
 	// empty row, no Columns and PreColumns.
 	msg := pmessage.PolymorphicEventMessage(&model.PolymorphicEvent{
@@ -458,13 +428,8 @@
 		},
 	})
 	sink := &mockSink{}
-<<<<<<< HEAD
 	node := newSinkNode(1, sink, 0, 10, &mockFlowController{}, nil)
 	require.Nil(t, node.Init(pipeline.MockNodeContext4Test(ctx, pipeline.Message{}, nil)))
-=======
-	node := newSinkNode(1, sink, 0, 10, &mockFlowController{})
-	require.Nil(t, node.Init(pipeline.MockNodeContext4Test(ctx, pmessage.Message{}, nil)))
->>>>>>> 3dfed2b4
 
 	// nil row.
 	msg := pmessage.PolymorphicEventMessage(&model.PolymorphicEvent{
@@ -521,13 +486,8 @@
 		},
 	})
 	sink := &mockSink{}
-<<<<<<< HEAD
 	node := newSinkNode(1, sink, 0, 10, &mockFlowController{}, nil)
 	require.Nil(t, node.Init(pipeline.MockNodeContext4Test(ctx, pipeline.Message{}, nil)))
-=======
-	node := newSinkNode(1, sink, 0, 10, &mockFlowController{})
-	require.Nil(t, node.Init(pipeline.MockNodeContext4Test(ctx, pmessage.Message{}, nil)))
->>>>>>> 3dfed2b4
 
 	// nil row.
 	msg := pmessage.PolymorphicEventMessage(&model.PolymorphicEvent{
@@ -667,13 +627,8 @@
 	flowController := &flushFlowController{}
 	sink := &flushSink{}
 	// sNode is a sinkNode
-<<<<<<< HEAD
 	sNode := newSinkNode(1, sink, 0, 10, flowController, nil)
 	require.Nil(t, sNode.Init(pipeline.MockNodeContext4Test(ctx, pipeline.Message{}, nil)))
-=======
-	sNode := newSinkNode(1, sink, 0, 10, flowController)
-	require.Nil(t, sNode.Init(pipeline.MockNodeContext4Test(ctx, pmessage.Message{}, nil)))
->>>>>>> 3dfed2b4
 	sNode.barrierTs = 10
 
 	err := sNode.flushSink(context.Background(), uint64(8))
